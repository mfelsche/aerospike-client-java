--- conflicted
+++ resolved
@@ -282,38 +282,11 @@
 			writeFailure(e);
 		}
 	}
-
-	protected void doBatchRead(int keyIdx, boolean multiBin) {
-
-		try {
-			Key[] keys = new Key[args.pipeline];
-			for (int i = 0; i < args.pipeline; i++) {
-				String key = Utils.genKey(keyStart + keyIdx + i, args.keySize);
-				keys[i] = new Key(args.namespace, args.setName, key);
-			}
-			get(keyIdx, args.pipeline, keys);
-		}
-		catch (AerospikeException ae) {
-			readFailure(ae);
-		}	
-		catch (Exception e) {
-			readFailure(e);
-		}
-	}
 		
 	/**
 	 * Read the key at the given index.
 	 */
 	protected void doRead(int keyIdx, boolean multiBin) {
-<<<<<<< HEAD
-
-		if (args.pipeline > 1) {
-			
-			doBatchRead(keyIdx, multiBin);
-			return;
-		}
-		String key = Utils.genKey(keyStart + keyIdx, args.keySize);
-=======
 		try {
 			Key key = new Key(args.namespace, args.setName, keyStart + keyIdx);
 			
@@ -333,7 +306,6 @@
 			readFailure(e);
 		}
 	}
->>>>>>> e748e0ef
 
 	/**
 	 * Read batch of keys in one call.
@@ -474,14 +446,9 @@
 
 	protected abstract void put(Key key, Bin[] bins) throws AerospikeException;
 	protected abstract void add(Key key, Bin[] bins) throws AerospikeException;
-<<<<<<< HEAD
-	protected abstract void get(int keyIdx, Key key, String binName) throws AerospikeException;
-	protected abstract void get(int keyIdx, Key key) throws AerospikeException;
-	protected abstract void get(int keyIdx, int count, Key[] keys) throws AerospikeException;
-=======
 	protected abstract void get(Key key, String binName) throws AerospikeException;
 	protected abstract void get(Key key) throws AerospikeException;
 	protected abstract void get(Key[] keys) throws AerospikeException;
 	protected abstract void get(Key[] keys, String binName) throws AerospikeException;
->>>>>>> e748e0ef
+
 }